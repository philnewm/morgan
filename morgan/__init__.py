import argparse
import configparser
import hashlib
import json
import os
import os.path
import re
import tarfile
import traceback
import urllib.parse
import urllib.request
import zipfile
from typing import Dict, Iterable, Tuple

import packaging.requirements
import packaging.specifiers
import packaging.tags
import packaging.utils
import packaging.version

from morgan import configurator, metadata, server
from morgan.__about__ import __version__
from morgan.utils import ListExtendingOrderedDict, to_single_dash

PYPI_ADDRESS = "https://pypi.org/simple/"
PREFERRED_HASH_ALG = "sha256"

class Mirrorer:
    """
    Mirrorer is a class that implements the mirroring capabilities of Morgan.
    A class is used to maintain state, as the mirrorer needs to keep track of
    packages it already processed in the (very common) case that it encounters
    them again as dependencies.
    """

    def __init__(self, args: argparse.Namespace):
        """
        The constructor only needs to path to the package index.
        """

        # load the configuration from the index_path, and parse the environments
        # into representations that are easier for the mirrorer to work with
        self.index_path = args.index_path
        self.index_url = args.index_url
<<<<<<< HEAD
        self.package_type_regex: str = args.package_type_regex
        self.all_versions: bool = args.all_versions
        self.config = configparser.ConfigParser()
=======
        if args.enforce_unique_requirements:
            self.config = configparser.ConfigParser(strict=True)
        else:
            self.config = configparser.ConfigParser(
                strict=False, dict_type=ListExtendingOrderedDict
            )
>>>>>>> 09c845fc
        self.config.read(args.config)
        self.envs = {}
        self._supported_pyversions = []
        self._supported_platforms = []
        for key in self.config:
            m = re.fullmatch(r"env\.(.+)", key)
            if m:
                env = self.config[key]
                env["platform_release"] = ""
                env["platform_version"] = ""
                env["implementation_version"] = ""
                env["extra"] = ""
                self.envs[m.group(1)] = dict(env)
                self._supported_pyversions.append(env["python_version"])
                if "platform_tag" in env:
                    self._supported_platforms.append(re.compile(env["platform_tag"]))
                self._supported_platforms.append(
                    re.compile(
                        r".*" + env["sys_platform"] + r".*" + env["platform_machine"]
                    )
                )

        self._processed_pkgs = {}

    def mirror(self, requirement_string: str):
        """
        Mirror a package according to a PEP 508-compliant requirement string.
        """

        requirement = parse_requirement(requirement_string)

        try:
            deps = self._mirror(requirement)
        except urllib.error.HTTPError as err:
            # fail2ban
            # urllib.error.HTTPError: HTTP Error 404: Not Found
            print(f"\tError: {err}")
            deps = None

        if deps is None:
            return

        while len(deps) > 0:
            next_deps = {}
            for dep in deps:
                more_deps = self._mirror(
                    deps[dep]["requirement"],
                    required_by=deps[dep]["required_by"],
                )
                if more_deps:
                    next_deps.update(more_deps)
            deps = next_deps.copy()

    def copy_server(self):
        """
        Copy the server script to the package index. This method will first
        attempt to find the server file directly, and if that fails, it will
        use the inspect module to get the source code.
        """

        print("Copying server script")
        thispath = os.path.realpath(__file__)
        serverpath = os.path.join(os.path.dirname(thispath), "server.py")
        outpath = os.path.join(self.index_path, "server.py")
        if os.path.exists(serverpath):
            with open(serverpath, "rb") as inp, open(outpath, "wb") as out:
                out.write(inp.read())
        else:
            import inspect

            with open(outpath, "w") as out:
                out.write(inspect.getsource(server))

    def _mirror(
        self,
        requirement: packaging.requirements.Requirement,
        required_by: packaging.requirements.Requirement = None,
    ) -> dict:
        req_str = str(requirement)
        if req_str in self._processed_pkgs:
            return None

        if required_by:
            print("[{}]: {}".format(required_by, requirement))
        else:
            print("{}".format(requirement))

        data: dict = None

        # get information about this package from the Simple API in JSON
        # format as per PEP 691
        request = urllib.request.Request(
            "{}{}/".format(self.index_url, requirement.name),
            headers={
                "Accept": "application/vnd.pypi.simple.v1+json",
            },
        )

        with urllib.request.urlopen(request) as response:
            data = json.load(response)

        # check metadata version ~1.0
        v_str = data["meta"]["api-version"]
        if not v_str:
            v_str = "1.0"
        v_int = [int(i) for i in v_str.split(".")[:2]]
        if v_int[0] != 1:
            raise Exception(f"Unsupported metadata version {v_str}, only support 1.x")

        files = data["files"]
        if files is None or not isinstance(files, list):
            raise Exception("Expected response to contain a list of 'files'")

        # filter and enrich files
        files = self._filter_files(requirement, required_by, files)
        if files is None:
            if required_by is None:
                raise Exception("No files match requirement")
            else:
                # this is a dependency, assume the dependency is not relevant
                # for any of our environments and don't return an error
                return None

        if len(files) == 0:
            raise Exception(f"No files match requirement {requirement}")

        # download all files
        depdict = {}
        for file in files:
            try:
                file_deps = self._process_file(requirement, file)
                if file_deps:
                    depdict.update(file_deps)
            except Exception:
                print(
                    "\tFailed processing file {}, skipping it".format(file["filename"])
                )
                traceback.print_exc()
                continue

        self._processed_pkgs[req_str] = True

        return depdict

    def _filter_files(
        self,
        requirement: packaging.requirements.Requirement,
        required_by: packaging.requirements.Requirement,
        files: Iterable[dict],
    ) -> Iterable[dict]:
        # remove files with unsupported extensions
        pattern: str = rf"\.{self.package_type_regex}$"
        files = list(
            filter(
                lambda file: re.search(pattern, file["filename"]), files
            )
        )

        # parse versions and platform tags for each file
        for file in files:
            try:
                if re.search(r"\.whl$", file["filename"]):
                    _, file["version"], ___, file["tags"] = (
                        packaging.utils.parse_wheel_filename(file["filename"])
                    )
                    file["is_wheel"] = True
                elif re.search(r"\.(tar\.gz|zip)$", file["filename"]):
                    _, file["version"] = packaging.utils.parse_sdist_filename(
                        # fix: selenium-2.0-dev-9429.tar.gz -> 9429
                        to_single_dash(file["filename"])
                    )
                    file["is_wheel"] = False
                    file["tags"] = None
            except (packaging.version.InvalidVersion,
                    packaging.utils.InvalidSdistFilename,
                    packaging.utils.InvalidWheelFilename):
                # old versions
                # expandvars-0.6.0-macosx-10.15-x86_64.tar.gz

                # ignore files with invalid version, PyPI no longer allows
                # packages with special versioning schemes, and we assume we
                # can ignore such files
                continue
            except Exception:
                print("\tSkipping file {}, exception caught".format(file["filename"]))
                traceback.print_exc()
                continue

        # sort all files by version in reverse order, and ignore yanked files
        files = list(
            filter(
                lambda file: "version" in file and not file.get("yanked", False), files
            )
        )
        files.sort(key=lambda file: file["version"], reverse=True)

        # keep only files of the latest version that satisfies the
        # requirement (if requirement doesn't have any version specifiers,
        # take latest available version)
        if requirement.specifier is not None:
            files = list(
                filter(
                    lambda file: requirement.specifier.contains(file["version"]), files
                )
            )

        if len(files) == 0:
            print(f"Skipping {requirement}, no version matches requirement")
            return None

        # Now we only have files that satisfy the requirement, and we need to
        # filter out files that do not match our environments.
        files = list(filter(lambda file: self._matches_environments(file), files))

        if len(files) == 0:
            print(f"Skipping {requirement}, no file matches environments")
            return None

        # Only keep files from the latest version in case the package is a dependency of another
        # otherwise, if it's a top-level package, make it dependent on the all_versions flag
        if not self.all_versions or required_by is not None:
            latest_version = files[0]["version"]
            files = list(filter(lambda file: file["version"] == latest_version, files))

        return files

    def _matches_environments(self, fileinfo: dict) -> bool:
        if req := fileinfo.get("requires-python", None):
            # The Python versions in all of our environments must be supported
            # by this file in order to match.
            # Some packages specify their required Python versions with a simple
            # number (e.g. '3') instead of an actual specifier (e.g. '>=3'),
            # which causes the packaging library to raise an expection. Let's
            # change such cases to a proper specifier.
            if req.isdigit():
                req = f"=={req}"
            # packaging.specifiers.SpecifierSet(req): Invalid specifier
            # gssapi: Invalid specifier: '>=3.6.*'
            # pyzmq: Invalid specifier: '!=3.0*'
            req = fileinfo["requires-python"] = re.sub(r'([0-9])\.?\*', r'\1', req)
            try:
                spec_set = packaging.specifiers.SpecifierSet(req)
                for supported_python in self._supported_pyversions:
                    if not spec_set.contains(supported_python):
                        # file does not support the Python version of one of our
                        # environments, reject it
                        return False
            except Exception as e:
                print(f"\tIgnoring {fileinfo['filename']}: {e}")
                return False

        if fileinfo.get("tags", None):
            # At least one of the tags must match ALL of our environments
            for tag in fileinfo["tags"]:
                (intrp_name, intrp_ver) = parse_interpreter(tag.interpreter)
                if intrp_name not in ("py", "cp"):
                    continue

                intrp_set = packaging.specifiers.SpecifierSet(r'>=' + intrp_ver)
                # As an example, cp38 seems to indicate CPython 3.8+, so we
                # check if the version matches any of the supported Pythons, and
                # only skip it if it does not match any.
                intrp_ver_matched = any(
                    map(
                        lambda supported_python: intrp_set.contains(supported_python),
                        self._supported_pyversions,
                    )
                )

                if (
                    intrp_ver
                    and intrp_ver != "3"
                    and not intrp_ver_matched
                ):
                    continue

                if tag.platform == "any":
                    return True
                else:
                    for platformre in self._supported_platforms:
                        if platformre.fullmatch(tag.platform):
                            # tag matched, accept this file
                            return True

            # none of the tags matched, reject this file
            return False

        return True

    def _process_file(
        self,
        requirement: packaging.requirements.Requirement,
        fileinfo: dict,
    ) -> Dict[str, packaging.requirements.Requirement]:
        filepath = os.path.join(self.index_path, requirement.name, fileinfo["filename"])
        hashalg = (
            PREFERRED_HASH_ALG
            if PREFERRED_HASH_ALG in fileinfo["hashes"]
            else fileinfo["hashes"].keys()[0]
        )

        self._download_file(fileinfo, filepath, hashalg)

        md = self._extract_metadata(filepath, requirement.name, fileinfo["version"])

        deps = md.dependencies(requirement.extras, self.envs.values())
        if deps is None:
            return None

        depdict = {}
        for dep in deps:
            dep.name = packaging.utils.canonicalize_name(dep.name)
            # keep the index of the dictionary for the full requirement string to pull in potentially
            # duplicate requirements like "mylibrary<2,>=1" and "mylibrary>=2,<3" that may come from different
            # top-level requirements
            dep_index = packaging.utils.canonicalize_name(str(dep))
            depdict[dep_index] = {
                "requirement": dep,
                "required_by": requirement,
            }
        return depdict

    def _download_file(
        self,
        fileinfo: dict,
        target: str,
        hashalg: str,
    ) -> bool:
        exphash = fileinfo["hashes"][hashalg]

        os.makedirs(os.path.dirname(target), exist_ok=True)

        # if target already exists, verify its hash and only download if
        # there's a mismatch
        if os.path.exists(target):
            truehash = self._hash_file(target, hashalg)
            if truehash == exphash:
                return True

        print("\t{}...".format(fileinfo["url"]), end=" ")
        with urllib.request.urlopen(fileinfo["url"]) as inp, open(target, "wb") as out:
            out.write(inp.read())
        print("done")

        truehash = self._hash_file(target, hashalg)
        if truehash != exphash:
            raise Exception("Digest mismatch for {}".format(fileinfo["filename"]))

        return True

    def _hash_file(self, filepath: str, hashalg: str) -> str:
        contents = None
        with open(filepath, "rb") as fh:
            # verify downloaded file has same hash
            contents = fh.read()

        truehash = hashlib.new(hashalg)
        truehash.update(contents)

        with open("{}.hash".format(filepath), "w") as out:
            out.write("{}={}".format(hashalg, truehash.hexdigest()))

        return truehash.hexdigest()

    def _extract_metadata(
        self,
        filepath: str,
        package: str,
        version: packaging.version.Version,
    ) -> metadata.MetadataParser:
        md = metadata.MetadataParser(filepath)

        archive = None
        members = None
        opener = None

        if re.search(r"\.(whl|zip)$", filepath):
            archive = zipfile.ZipFile(filepath)
            members = [member.filename for member in archive.infolist()]
            opener = archive.open
        elif re.search(r"\.tar.gz$", filepath):
            archive = tarfile.open(filepath)
            members = [member.name for member in archive.getmembers()]
            opener = archive.extractfile
        else:
            raise Exception("Unexpected distribution file {}".format(filepath))

        for member in members:
            try:
                md.parse(opener, member)
            except Exception as e:
                print("Failed parsing member {} of {}: {}".format(member, filepath, e))

        if md.seen_metadata_file():
            md.write_metadata_file("{}.metadata".format(filepath))

        archive.close()

        return md


def parse_interpreter(inp: str) -> Tuple[str, str]:
    """
    Parse interpreter tags in the name of a binary wheel file. Returns a tuple
    of interpreter name and optional version, which will either be <major> or
    <major>.<minor>.
    """

    m = re.fullmatch(r"^([^\d]+)(?:(\d)(?:[._])?(\d+)?)$", inp)
    if m is None:
        return (inp, None)

    intr = m.group(1)
    version = None
    if m.lastindex > 1:
        version = m.group(2)
        if m.lastindex > 2:
            version = "{}.{}".format(version, m.group(3))

    return (intr, version)


def parse_requirement(req_string: str) -> packaging.requirements.Requirement:
    """
    Parse a requirement string into a packaging.requirements.Requirement object.
    Also canonicalizes (or "normalizes") the name of the package.
    """

    req = packaging.requirements.Requirement(req_string)
    req.name = packaging.utils.canonicalize_name(req.name)
    return req


def mirror(args: argparse.Namespace):
    """
    Run the mirror on the package index in the provided path, and based on the
    morgan.ini configuration file in the index. Copies the server script to the
    index at the end of the process. This function can safely be called multiple
    times on the same index path, files are only downloaded if necessary.
    """

    m = Mirrorer(args)
    for package in m.config["requirements"]:
        reqs = m.config["requirements"][package].splitlines()
        if not reqs:
            # empty requirements
            # morgan =
            m.mirror(f"{package}")
        else:
            # multiline requirements
            # urllib3 =
            #   <1.27
            #   >=2
            #   [brotli]
            for req in reqs:
                req = req.strip()
                m.mirror(f"{package}{req}")

    if not args.skip_server_copy:
        m.copy_server()


def main():
    """
    Executes the command line interface of Morgan. Use -h for a full list of
    flags, options and arguments.
    """

    def my_url(arg):
        # url -> url/ without params
        # https://stackoverflow.com/a/73719022
        arg = arg.rstrip("/")
        url = urllib.parse.urlparse(arg)
        if all((url.scheme, url.netloc)):
            return f"{url.scheme}://{url.netloc}{url.path}/"
        raise argparse.ArgumentTypeError("Invalid URL")

    parser = argparse.ArgumentParser(
        description="Morgan: PyPI Mirror for Restricted Environments"
    )

    parser.add_argument(
        "-i",
        "--index-path",
        dest="index_path",
        default=os.getcwd(),
        help="Path to the package index",
    )
    parser.add_argument(
        "-I",
        "--index-url",
        dest="index_url",
        default=PYPI_ADDRESS,
        type=my_url,
        help="Base URL of the Python Package Index",
    )
    parser.add_argument(
        "-c",
        "--config",
        dest="config",
        nargs="?",
        help="Config file (default: <INDEX_PATH>/morgan.ini)",
    )
    parser.add_argument(
<<<<<<< HEAD
        "--skip-server-copy",
        dest="skip_server_copy",
        action="store_true",
        help="Skip server copy in mirror command (default: False)",
    )
    parser.add_argument(
        "--package-type-regex",
        dest="package_type_regex",
        default="(whl|zip|tar.gz)",
        type=str,
        nargs="?",
        const="(whl|zip|tar.gz)",
        help="Package types (default: '(whl|zip|tar.gz)')",
    )
    parser.add_argument(
        "-a",
        "--all-versions",
        dest="all_versions",
        action="store_true",
        help="Filter for latest version (default: False)",
=======
        "--enforce-unique-requirements",
        dest="enforce_unique_requirements",
        action="store_true",
        help=(
            "Fail if a package appears more than once in the requirements section of a morgan.ini file "
            "(default: accumulate all requirements)"
        ),
>>>>>>> 09c845fc
    )

    server.add_arguments(parser)
    configurator.add_arguments(parser)

    parser.add_argument(
        "command",
        choices=[
            "generate_env",
            "generate_reqs",
            "mirror",
            "serve",
            "copy_server",
            "version",
        ],
        help="Command to execute",
    )

    args = parser.parse_args()

    # These commands do not require a configuration file and therefore should
    # be executed prior to sanity checking the configuration
    if args.command == "generate_env":
        configurator.generate_env(args.env)
        return
    elif args.command == "generate_reqs":
        configurator.generate_reqs(args.mode)
        return
    elif args.command == "serve":
        server.run(args.index_path, args.host, args.port, args.no_metadata)
        return
    elif args.command == "version":
        print("Morgan v{}".format(__version__))
        return

    if not args.config:
        args.config = os.path.join(args.index_path, "morgan.ini")
    if not os.path.isfile(args.config):
        # If a file named in filenames cannot be opened, that file will be ignored
        # https://docs.python.org/3.12/library/configparser.html#configparser.ConfigParser.read
        raise argparse.ArgumentTypeError(f"Invalid config: {args.config}")

    if args.command == "mirror":
        mirror(args)
    elif args.command == "copy_server":
        Mirrorer(args).copy_server()


if __name__ == "__main__":
    main()<|MERGE_RESOLUTION|>--- conflicted
+++ resolved
@@ -25,6 +25,7 @@
 PYPI_ADDRESS = "https://pypi.org/simple/"
 PREFERRED_HASH_ALG = "sha256"
 
+
 class Mirrorer:
     """
     Mirrorer is a class that implements the mirroring capabilities of Morgan.
@@ -42,18 +43,15 @@
         # into representations that are easier for the mirrorer to work with
         self.index_path = args.index_path
         self.index_url = args.index_url
-<<<<<<< HEAD
         self.package_type_regex: str = args.package_type_regex
         self.all_versions: bool = args.all_versions
         self.config = configparser.ConfigParser()
-=======
         if args.enforce_unique_requirements:
             self.config = configparser.ConfigParser(strict=True)
         else:
             self.config = configparser.ConfigParser(
                 strict=False, dict_type=ListExtendingOrderedDict
             )
->>>>>>> 09c845fc
         self.config.read(args.config)
         self.envs = {}
         self._supported_pyversions = []
@@ -558,7 +556,6 @@
         help="Config file (default: <INDEX_PATH>/morgan.ini)",
     )
     parser.add_argument(
-<<<<<<< HEAD
         "--skip-server-copy",
         dest="skip_server_copy",
         action="store_true",
@@ -579,7 +576,8 @@
         dest="all_versions",
         action="store_true",
         help="Filter for latest version (default: False)",
-=======
+    )
+    parser.add_argument(
         "--enforce-unique-requirements",
         dest="enforce_unique_requirements",
         action="store_true",
@@ -587,7 +585,6 @@
             "Fail if a package appears more than once in the requirements section of a morgan.ini file "
             "(default: accumulate all requirements)"
         ),
->>>>>>> 09c845fc
     )
 
     server.add_arguments(parser)
