import argparse
import configparser
import hashlib
import json
import os
import os.path
import re
import tarfile
import traceback
import urllib.error
import urllib.parse
import urllib.request
import zipfile
from typing import Dict, Iterable, Optional, Tuple

import packaging.requirements
import packaging.specifiers
import packaging.tags
import packaging.utils
import packaging.version

from morgan import configurator, metadata, server
from morgan.__about__ import __version__
<<<<<<< HEAD
from morgan.utils import ListExtendingOrderedDict, to_single_dash
=======
from morgan.registry import GitLabRegistry, LocalRegistry, Registry
from morgan.utils import to_single_dash
>>>>>>> c45fae67

PYPI_ADDRESS = "https://pypi.org/simple/"
PREFERRED_HASH_ALG = "sha256"


class Mirrorer:
    """
    Mirrorer is a class that implements the mirroring capabilities of Morgan.
    A class is used to maintain state, as the mirrorer needs to keep track of
    packages it already processed in the (very common) case that it encounters
    them again as dependencies.
    """

    def __init__(self, args: argparse.Namespace):
        """
        The constructor only needs to path to the package index.
        """

        # load the configuration from the index_path, and parse the environments
        # into representations that are easier for the mirrorer to work with
        self.index_path = args.index_path
        self.index_url = args.index_url
        self.package_type_regex: str = args.package_type_regex
        self.package_type_fallback_regex: Optional[str] = (
            args.package_type_fallback_regex
        )
        self.all_versions: bool = args.all_versions
        self.config = configparser.ConfigParser()
        if args.enforce_unique_requirements:
            self.config = configparser.ConfigParser(strict=True)
        else:
            self.config = configparser.ConfigParser(
                strict=False, dict_type=ListExtendingOrderedDict
            )
        self.config.read(args.config)
        self.envs = {}
        self._supported_pyversions = []
        self._supported_platforms = []
        for key in self.config:
            m = re.fullmatch(r"env\.(.+)", key)
            if m:
                env = self.config[key]
                env["platform_release"] = ""
                env["platform_version"] = ""
                env["implementation_version"] = ""
                env["extra"] = ""
                self.envs[m.group(1)] = dict(env)
                if "python_full_version" in env:
                    self._supported_pyversions.append(env["python_full_version"])
                else:
                    self._supported_pyversions.append(env["python_version"])
                if "platform_tag" in env:
                    self._supported_platforms.append(re.compile(env["platform_tag"]))
                self._supported_platforms.append(
                    re.compile(
                        r".*" + env["sys_platform"] + r".*" + env["platform_machine"]
                    )
                )

        self._processed_pkgs = {}
        self.target_registry: Registry = self._find_target_registry(args)
        self.use_pypi_metadata: bool = args.use_pypi_metadata or False

    def mirror(self, requirement_string: str):
        """
        Mirror a package according to a PEP 508-compliant requirement string.
        """

        requirement = parse_requirement(requirement_string)

        try:
            deps = self._mirror(requirement)
        except urllib.error.HTTPError as err:
            # fail2ban
            # urllib.error.HTTPError: HTTP Error 404: Not Found
            print(f"\tError: {err}")
            deps = None

        if deps is None:
            return

        while len(deps) > 0:
            next_deps = {}
            for dep in deps:
                more_deps = self._mirror(
                    deps[dep]["requirement"],
                    required_by=deps[dep]["required_by"],
                )
                if more_deps:
                    next_deps.update(more_deps)
            deps = next_deps.copy()

    def copy_server(self):
        """
        Copy the server script to the package index. This method will first
        attempt to find the server file directly, and if that fails, it will
        use the inspect module to get the source code.
        """

        print("Copying server script")
        thispath = os.path.realpath(__file__)
        serverpath = os.path.join(os.path.dirname(thispath), "server.py")
        outpath = os.path.join(self.index_path, "server.py")
        if os.path.exists(serverpath):
            with open(serverpath, "rb") as inp, open(outpath, "wb") as out:
                out.write(inp.read())
        else:
            import inspect

            with open(outpath, "w") as out:
                out.write(inspect.getsource(server))

    def _mirror(
        self,
        requirement: packaging.requirements.Requirement,
        required_by: packaging.requirements.Requirement = None,
    ) -> dict:
        req_str = str(requirement)
        if req_str in self._processed_pkgs:
            return None

        if required_by:
            print("[{}]: {}".format(required_by, requirement))
        else:
            print("{}".format(requirement))

        data: dict = None

        # get information about this package from the Simple API in JSON
        # format as per PEP 691
        request = urllib.request.Request(
            "{}{}/".format(self.index_url, requirement.name),
            headers={
                "Accept": "application/vnd.pypi.simple.v1+json",
            },
        )

        with urllib.request.urlopen(request) as response:
            data = json.load(response)

        # check metadata version ~1.0
        v_str = data["meta"]["api-version"]
        if not v_str:
            v_str = "1.0"
        v_int = [int(i) for i in v_str.split(".")[:2]]
        if v_int[0] != 1:
            raise Exception(f"Unsupported metadata version {v_str}, only support 1.x")

        files = data["files"]
        if files is None or not isinstance(files, list):
            raise Exception("Expected response to contain a list of 'files'")

        # filter and enrich files
        files = self._filter_files(requirement, required_by, files)
        if files is None:
            if required_by is None:
                raise Exception("No files match requirement")
            else:
                # this is a dependency, assume the dependency is not relevant
                # for any of our environments and don't return an error
                return None

        if len(files) == 0:
            raise Exception(f"No files match requirement {requirement}")

        # download all files
        depdict = {}
        for file in files:
            try:
                file_deps = self._process_file(requirement, file)
                if file_deps:
                    depdict.update(file_deps)
            except Exception:
                print(
                    "\tFailed processing file {}, skipping it".format(file["filename"])
                )
                traceback.print_exc()
                continue

        self._processed_pkgs[req_str] = True

        return depdict

    def _filter_files(
        self,
        requirement: packaging.requirements.Requirement,
        required_by: packaging.requirements.Requirement,
        files: Iterable[dict],
    ) -> Iterable[dict]:

        # Apply primary filter
        pattern = rf"\.{self.package_type_regex}$"
        filtered_files = [
            file for file in files if re.search(pattern, file["filename"])
        ]

        # If primary filter returns no results and fallback exists, use fallback
        if not filtered_files and self.package_type_fallback_regex:
            print(f"\tUsing fallback pattern for {requirement}.")
            fallback_pattern = rf"\.{self.package_type_fallback_regex}$"
            filtered_files = [
                file for file in files if re.search(fallback_pattern, file["filename"])
            ]

        files = filtered_files

        # parse versions and platform tags for each file
        for file in files:
            try:
                if re.search(r"\.whl$", file["filename"]):
                    _, file["version"], ___, file["tags"] = (
                        packaging.utils.parse_wheel_filename(file["filename"])
                    )
                    file["is_wheel"] = True
                elif re.search(r"\.(tar\.gz|zip)$", file["filename"]):
                    _, file["version"] = packaging.utils.parse_sdist_filename(
                        # fix: selenium-2.0-dev-9429.tar.gz -> 9429
                        to_single_dash(file["filename"])
                    )
                    file["is_wheel"] = False
                    file["tags"] = None
            except (packaging.version.InvalidVersion,
                    packaging.utils.InvalidSdistFilename,
                    packaging.utils.InvalidWheelFilename):
                # old versions
                # expandvars-0.6.0-macosx-10.15-x86_64.tar.gz

                # ignore files with invalid version, PyPI no longer allows
                # packages with special versioning schemes, and we assume we
                # can ignore such files
                continue
            except Exception:
                print("\tSkipping file {}, exception caught".format(file["filename"]))
                traceback.print_exc()
                continue

        # sort all files by version in reverse order, and ignore yanked files
        files = list(
            filter(
                lambda file: "version" in file and not file.get("yanked", False), files
            )
        )
        files.sort(key=lambda file: file["version"], reverse=True)

        # keep only files of the latest version that satisfies the
        # requirement (if requirement doesn't have any version specifiers,
        # take latest available version)
        if requirement.specifier is not None:
            files = list(
                filter(
                    lambda file: requirement.specifier.contains(file["version"]), files
                )
            )

        if len(files) == 0:
            print(f"Skipping {requirement}, no version matches requirement")
            return None

        # Now we only have files that satisfy the requirement, and we need to
        # filter out files that do not match our environments.
        files = list(filter(lambda file: self._matches_environments(file), files))

        if len(files) == 0:
            print(f"Skipping {requirement}, no file matches environments")
            return None

        # Only keep files from the latest version in case the package is a dependency of another
        # otherwise, if it's a top-level package, make it dependent on the all_versions flag
        if not self.all_versions or required_by is not None:
            latest_version = files[0]["version"]
            files = list(filter(lambda file: file["version"] == latest_version, files))

        return files

    def _matches_environments(self, fileinfo: dict) -> bool:
        if req := fileinfo.get("requires-python", None):
            # The Python versions in all of our environments must be supported
            # by this file in order to match.
            # Some packages specify their required Python versions with a simple
            # number (e.g. '3') instead of an actual specifier (e.g. '>=3'),
            # which causes the packaging library to raise an expection. Let's
            # change such cases to a proper specifier.
            if req.isdigit():
                req = f"=={req}"
            # packaging.specifiers.SpecifierSet(req): Invalid specifier
            # gssapi: Invalid specifier: '>=3.6.*'
            # pyzmq: Invalid specifier: '!=3.0*'
            req = fileinfo["requires-python"] = re.sub(r'([0-9])\.?\*', r'\1', req)
            try:
                spec_set = packaging.specifiers.SpecifierSet(req)
                for supported_python in self._supported_pyversions:
                    if not spec_set.contains(supported_python):
                        # file does not support the Python version of one of our
                        # environments, reject it
                        return False
            except Exception as e:
                print(f"\tIgnoring {fileinfo['filename']}: {e}")
                return False

        if fileinfo.get("tags", None):
            # At least one of the tags must match ALL of our environments
            for tag in fileinfo["tags"]:
                (intrp_name, intrp_ver) = parse_interpreter(tag.interpreter)
                if intrp_name not in ("py", "cp"):
                    continue

                intrp_set = packaging.specifiers.SpecifierSet(r'>=' + intrp_ver)
                # As an example, cp38 seems to indicate CPython 3.8+, so we
                # check if the version matches any of the supported Pythons, and
                # only skip it if it does not match any.
                intrp_ver_matched = any(
                    map(
                        lambda supported_python: intrp_set.contains(supported_python),
                        self._supported_pyversions,
                    )
                )

                if (
                    intrp_ver
                    and intrp_ver != "3"
                    and not intrp_ver_matched
                ):
                    continue

                if tag.platform == "any":
                    return True
                else:
                    for platformre in self._supported_platforms:
                        if platformre.fullmatch(tag.platform):
                            # tag matched, accept this file
                            return True

            # none of the tags matched, reject this file
            return False

        return True

    def _process_file(
        self,
        requirement: packaging.requirements.Requirement,
        fileinfo: dict,
    ) -> Dict[str, packaging.requirements.Requirement]:
        filepath = os.path.join(self.index_path, requirement.name, fileinfo["filename"])
        hashalg = (
            PREFERRED_HASH_ALG
            if PREFERRED_HASH_ALG in fileinfo["hashes"]
            else fileinfo["hashes"].keys()[0]
        )

        # Check if package already exists in target registry
        if not self.target_registry.has_package(
            fileinfo["filename"], requirement.name, hashalg, fileinfo["hashes"][hashalg]
        ):
            self._download_file(fileinfo, filepath, hashalg)

        if self.use_pypi_metadata:
            md = self._extract_metadata_from_pypi(requirement.name, fileinfo["version"])
        else:
            md = self._extract_metadata_from_file(
                filepath, requirement.name, fileinfo["version"]
            )

        deps = md.dependencies(requirement.extras, self.envs.values())
        if deps is None:
            return None

        depdict = {}
        for dep in deps:
            dep.name = packaging.utils.canonicalize_name(dep.name)
            # keep the index of the dictionary for the full requirement string to pull in potentially
            # duplicate requirements like "mylibrary<2,>=1" and "mylibrary>=2,<3" that may come from different
            # top-level requirements
            dep_index = packaging.utils.canonicalize_name(str(dep))
            depdict[dep_index] = {
                "requirement": dep,
                "required_by": requirement,
            }
        return depdict

    def _find_target_registry(self, args: argparse.Namespace) -> Registry:
        if args.target_url is None:
            return LocalRegistry(self._hash_file, self.index_path)

        if args.target_gitlab_project:
            return GitLabRegistry(
                args.target_url, args.target_gitlab_project, args.target_token
            )

        raise NotImplementedError("Target registry is not supported")

    def _download_file(
        self,
        fileinfo: dict,
        target: str,
        hashalg: str,
    ) -> bool:
        exphash = fileinfo["hashes"][hashalg]

        # if target already exists, verify its hash and only download if
        # there's a mismatch
        if os.path.exists(target):
            truehash = self._hash_file(target, hashalg)
            if truehash == exphash:
                return True

        os.makedirs(os.path.dirname(target), exist_ok=True)
        print("\t{}...".format(fileinfo["url"]), end=" ")
        with urllib.request.urlopen(fileinfo["url"]) as inp, open(target, "wb") as out:
            out.write(inp.read())
        print("done")

        truehash = self._hash_file(target, hashalg)
        if truehash != exphash:
            os.remove(target)
            raise ValueError(
                "Digest mismatch for {}. Deleting file {}.".format(
                    fileinfo["filename"], target
                )
            )

        return True

    def _hash_file(self, filepath: str, hashalg: str) -> str:
        contents = None
        with open(filepath, "rb") as fh:
            # verify downloaded file has same hash
            contents = fh.read()

        truehash = hashlib.new(hashalg)
        truehash.update(contents)

        with open("{}.hash".format(filepath), "w") as out:
            out.write("{}={}".format(hashalg, truehash.hexdigest()))

        return truehash.hexdigest()

    def _extract_metadata_from_file(
        self,
        filepath: str,
        package: str,
        version: packaging.version.Version,
    ) -> metadata.MetadataParser:
        md = metadata.MetadataParser(filepath)

        archive = None
        members = None
        opener = None

        if re.search(r"\.(whl|zip)$", filepath):
            archive = zipfile.ZipFile(filepath)
            members = [member.filename for member in archive.infolist()]
            opener = archive.open
        elif re.search(r"\.tar.gz$", filepath):
            archive = tarfile.open(filepath)
            members = [member.name for member in archive.getmembers()]
            opener = archive.extractfile
        else:
            raise Exception("Unexpected distribution file {}".format(filepath))

        for member in members:
            try:
                md.parse(opener, member)
            except Exception as e:
                print("Failed parsing member {} of {}: {}".format(member, filepath, e))

        if md.seen_metadata_file():
            md.write_metadata_file("{}.metadata".format(filepath))

        archive.close()

        return md

    def _extract_metadata_from_pypi(
        self,
        package: str,
        version: packaging.version.Version,
    ) -> metadata.MetadataParser:
        """Extract package metadata from PyPI's JSON API.

        Args:
            package: The name of the package.
            version: The version of the package.

        Returns:
            A MetadataParser object filled with metadata from PyPI.

        Raises:
            urllib.error.HTTPError: If there's an error fetching metadata from PyPI.
        """
        md = metadata.PyPIMetadataParsers(package, str(version))
        try:
            return md.parse_pypi()
        except urllib.error.HTTPError as e:
            print(f"\tError fetching metadata from PyPI: {e}")
            raise e


def parse_interpreter(inp: str) -> Tuple[str, str]:
    """
    Parse interpreter tags in the name of a binary wheel file. Returns a tuple
    of interpreter name and optional version, which will either be <major> or
    <major>.<minor>.
    """

    m = re.fullmatch(r"^([^\d]+)(?:(\d)(?:[._])?(\d+)?)$", inp)
    if m is None:
        return (inp, None)

    intr = m.group(1)
    version = None
    if m.lastindex > 1:
        version = m.group(2)
        if m.lastindex > 2:
            version = "{}.{}".format(version, m.group(3))

    return (intr, version)


def parse_requirement(req_string: str) -> packaging.requirements.Requirement:
    """
    Parse a requirement string into a packaging.requirements.Requirement object.
    Also canonicalizes (or "normalizes") the name of the package.
    """

    req = packaging.requirements.Requirement(req_string)
    req.name = packaging.utils.canonicalize_name(req.name)
    return req


def mirror(args: argparse.Namespace):
    """
    Run the mirror on the package index in the provided path, and based on the
    morgan.ini configuration file in the index. Copies the server script to the
    index at the end of the process. This function can safely be called multiple
    times on the same index path, files are only downloaded if necessary.
    """

    m = Mirrorer(args)
    for package in m.config["requirements"]:
        reqs = m.config["requirements"][package].splitlines()
        if not reqs:
            # empty requirements
            # morgan =
            m.mirror(f"{package}")
        else:
            # multiline requirements
            # urllib3 =
            #   <1.27
            #   >=2
            #   [brotli]
            for req in reqs:
                req = req.strip()
                m.mirror(f"{package}{req}")

    if not args.skip_server_copy:
        m.copy_server()


def main():
    """
    Executes the command line interface of Morgan. Use -h for a full list of
    flags, options and arguments.
    """

    FULL_PACKAGE_TYPE_REGEX: str = r"(whl|zip|tar\.gz)"

    def my_url(arg):
        # url -> url/ without params
        # https://stackoverflow.com/a/73719022
        arg = arg.rstrip("/")
        url = urllib.parse.urlparse(arg)
        if all((url.scheme, url.netloc)):
            return f"{url.scheme}://{url.netloc}{url.path}/"
        raise argparse.ArgumentTypeError("Invalid URL")

    parser = argparse.ArgumentParser(
        description="Morgan: PyPI Mirror for Restricted Environments"
    )

    parser.add_argument(
        "-i",
        "--index-path",
        dest="index_path",
        default=os.getcwd(),
        help="Path to the package index",
    )
    parser.add_argument(
        "-I",
        "--index-url",
        dest="index_url",
        default=PYPI_ADDRESS,
        type=my_url,
        help="Base URL of the Python Package Index",
    )
    parser.add_argument(
        "-t",
        "--target-url",
        dest="target_url",
        default=None,
        type=my_url,
        help='Base URL of the target repository. For example, "https://gitlab.example.com". If not specified, defaults to the local Package Index.',
    )
    parser.add_argument(
        "-T",
        "--target-auth-bearer",
        dest="target_token",
        default=None,
        type=str,
        help="Authorisation Token for the target repository.",
    )
    parser.add_argument(
        "--target-gitlab-project",
        dest="target_gitlab_project",
        default=None,
        type=str,
        help="The Gitlab Project that will be used as a target repository.",
    )
    parser.add_argument(
        "-c",
        "--config",
        dest="config",
        nargs="?",
        help="Config file (default: <INDEX_PATH>/morgan.ini)",
    )
    parser.add_argument(
<<<<<<< HEAD
        "--skip-server-copy",
        dest="skip_server_copy",
        action="store_true",
        help="Skip server copy in mirror command (default: False)",
    )
    parser.add_argument(
        "--package-type-regex",
        dest="package_type_regex",
        default=FULL_PACKAGE_TYPE_REGEX,
        type=str,
        nargs="?",
        const=FULL_PACKAGE_TYPE_REGEX,
        help=f"Package types (default: '{FULL_PACKAGE_TYPE_REGEX}')",
    )
    parser.add_argument(
        "--package-type-fallback-regex",
        dest="package_type_fallback_regex",
        default=None,
        type=str,
        nargs="?",
        const=FULL_PACKAGE_TYPE_REGEX,
        help=f"""
            Fall back to full type regex if "--package-type-regex" regex did not match
            any file on registry (default: "{FULL_PACKAGE_TYPE_REGEX}").
            Useful in case you only want to fetch sdists ("tar.gz"), but some packages
            only provide wheels (e.g. pywin32).
            """,
    )
    parser.add_argument(
        "-a",
        "--all-versions",
        dest="all_versions",
        action="store_true",
        help="Filter for latest version (default: False)",
    )
    parser.add_argument(
        "--enforce-unique-requirements",
        dest="enforce_unique_requirements",
        action="store_true",
        help=(
            "Fail if a package appears more than once in the requirements section of a morgan.ini file "
            "(default: accumulate all requirements)"
=======
        "--use-pypi-metadata",
        dest="use_pypi_metadata",
        action="store_true",
        help=(
            "Use PyPI's JSON API to fetch package metadata instead of relying on "
            "downloaded files in the package-index."
            "Enabling this option can yield less dependencies being pulled in as "
            "some dependencies within pyproject.toml (e.g. build-system dependencies "
            "like poetry) are not considered package dependencies for PyPi."
>>>>>>> c45fae67
        ),
    )

    server.add_arguments(parser)
    configurator.add_arguments(parser)

    parser.add_argument(
        "command",
        choices=[
            "generate_env",
            "generate_reqs",
            "mirror",
            "serve",
            "copy_server",
            "version",
        ],
        help="Command to execute",
    )

    args = parser.parse_args()

<<<<<<< HEAD
    if (
        args.package_type_fallback_regex
        and args.package_type_regex == FULL_PACKAGE_TYPE_REGEX
    ):
        parser.error(
            f'--package-type-fallback-regex requires --package-type-regex to be set to anything but "{FULL_PACKAGE_TYPE_REGEX}".'
        )
=======
    # Validate that target-gitlab-project requires target-url
    if args.target_gitlab_project and not args.target_url:
        parser.error("--target-gitlab-project requires --target-url to be specified")

    if args.target_gitlab_project and not args.use_pypi_metadata:
        parser.error("--target-gitlab-project requires --use-pypi-metadata")
>>>>>>> c45fae67

    # These commands do not require a configuration file and therefore should
    # be executed prior to sanity checking the configuration
    if args.command == "generate_env":
        configurator.generate_env(args.env)
        return
    elif args.command == "generate_reqs":
        configurator.generate_reqs(args.mode)
        return
    elif args.command == "serve":
        server.run(args.index_path, args.host, args.port, args.no_metadata)
        return
    elif args.command == "version":
        print("Morgan v{}".format(__version__))
        return

    if not args.config:
        args.config = os.path.join(args.index_path, "morgan.ini")
    if not os.path.isfile(args.config):
        # If a file named in filenames cannot be opened, that file will be ignored
        # https://docs.python.org/3.12/library/configparser.html#configparser.ConfigParser.read
        raise argparse.ArgumentTypeError(f"Invalid config: {args.config}")

    if args.command == "mirror":
        mirror(args)
    elif args.command == "copy_server":
        Mirrorer(args).copy_server()


if __name__ == "__main__":
    main()<|MERGE_RESOLUTION|>--- conflicted
+++ resolved
@@ -21,12 +21,8 @@
 
 from morgan import configurator, metadata, server
 from morgan.__about__ import __version__
-<<<<<<< HEAD
+from morgan.registry import GitLabRegistry, LocalRegistry, Registry
 from morgan.utils import ListExtendingOrderedDict, to_single_dash
-=======
-from morgan.registry import GitLabRegistry, LocalRegistry, Registry
-from morgan.utils import to_single_dash
->>>>>>> c45fae67
 
 PYPI_ADDRESS = "https://pypi.org/simple/"
 PREFERRED_HASH_ALG = "sha256"
@@ -652,7 +648,6 @@
         help="Config file (default: <INDEX_PATH>/morgan.ini)",
     )
     parser.add_argument(
-<<<<<<< HEAD
         "--skip-server-copy",
         dest="skip_server_copy",
         action="store_true",
@@ -695,7 +690,9 @@
         help=(
             "Fail if a package appears more than once in the requirements section of a morgan.ini file "
             "(default: accumulate all requirements)"
-=======
+        ),
+    )
+    parser.add_argument(
         "--use-pypi-metadata",
         dest="use_pypi_metadata",
         action="store_true",
@@ -705,7 +702,6 @@
             "Enabling this option can yield less dependencies being pulled in as "
             "some dependencies within pyproject.toml (e.g. build-system dependencies "
             "like poetry) are not considered package dependencies for PyPi."
->>>>>>> c45fae67
         ),
     )
 
@@ -727,7 +723,6 @@
 
     args = parser.parse_args()
 
-<<<<<<< HEAD
     if (
         args.package_type_fallback_regex
         and args.package_type_regex == FULL_PACKAGE_TYPE_REGEX
@@ -735,14 +730,12 @@
         parser.error(
             f'--package-type-fallback-regex requires --package-type-regex to be set to anything but "{FULL_PACKAGE_TYPE_REGEX}".'
         )
-=======
     # Validate that target-gitlab-project requires target-url
     if args.target_gitlab_project and not args.target_url:
         parser.error("--target-gitlab-project requires --target-url to be specified")
 
     if args.target_gitlab_project and not args.use_pypi_metadata:
         parser.error("--target-gitlab-project requires --use-pypi-metadata")
->>>>>>> c45fae67
 
     # These commands do not require a configuration file and therefore should
     # be executed prior to sanity checking the configuration
